--- conflicted
+++ resolved
@@ -16,44 +16,49 @@
 
 package io.gatling.jsonpath
 
-import java.lang.{StringBuilder => JStringBuilder}
+import java.lang.{ StringBuilder => JStringBuilder }
 
 import io.circe.Json
 
 import scala.util.parsing.combinator.RegexParsers
 import io.gatling.jsonpath.AST._
 
-class StringBuilderPool extends ThreadLocal[JStringBuilder] {
-
-  override def initialValue() = new JStringBuilder(512)
-
-  override def get(): JStringBuilder = {
-    val sb = super.get()
+object FastStringOps {
+
+  private val StringBuilderPool = new ThreadLocal[JStringBuilder] {
+    override def initialValue(): JStringBuilder = new JStringBuilder
+  }
+
+  private def pooledStringBuilder = {
+    val sb = StringBuilderPool.get()
     sb.setLength(0)
     sb
   }
+
+  implicit class RichString(val text: String) extends AnyVal {
+    def fastReplaceAll(searchString: String, replacement: String): String =
+      if (searchString.isEmpty || replacement.isEmpty) {
+        text
+      } else {
+        var start = 0
+        var end = text.indexOf(searchString, start)
+        if (end == -1) {
+          text
+        } else {
+          val buf = pooledStringBuilder
+          while (end != -1) {
+            buf.append(text, start, end).append(replacement)
+            start = end + searchString.length
+            end = text.indexOf(searchString, start)
+          }
+          buf.append(text, start, text.length)
+          buf.toString
+        }
+      }
+  }
 }
 
 object Parser extends RegexParsers {
-
-  private val stringBuilderPool = new StringBuilderPool
-
-  private[jsonpath] def fastReplaceAll(text: String, replaced: String, replacement: String): String = {
-    var end = text.indexOf(replaced)
-    if (end == -1) {
-      text
-    } else {
-      var start = 0
-      val replacedLength = replaced.length
-      val buf = stringBuilderPool.get()
-      while (end != -1) {
-        buf.append(text, start, end).append(replacement)
-        start = end + replacedLength
-        end = text.indexOf(replaced, start)
-      }
-      buf.append(text, start, text.length).toString
-    }
-  }
 
   private val NumberRegex = """-?\d+""".r
   private val FieldRegex = """[^\*\.\[\]\(\)=!<>\s]+""".r
@@ -69,22 +74,13 @@
 
   private def field: Parser[String] = FieldRegex
 
-<<<<<<< HEAD
   import FastStringOps._
-  def singleQuotedField = "'" ~> SingleQuotedFieldRegex <~ "'" ^^ (_.fastReplaceAll("\\'", "'"))
-  def doubleQuotedField = "\"" ~> DoubleQuotedFieldRegex <~ "\"" ^^ (_.fastReplaceAll("\\\"", "\""))
-  def singleQuotedValue = "'" ~> SingleQuotedValueRegex <~ "'" ^^ (_.fastReplaceAll("\\'", "'"))
-  def doubleQuotedValue = "\"" ~> DoubleQuotedValueRegex <~ "\"" ^^ (_.fastReplaceAll("\\\"", "\""))
-  def quotedField: Parser[String] = singleQuotedField | doubleQuotedField
-  def quotedValue: Parser[Json] = singleQuotedValue.map(Json.fromString) | doubleQuotedValue.map(Json.fromString)
-=======
-  private def singleQuotedField = "'" ~> SingleQuotedFieldRegex <~ "'" ^^ (fastReplaceAll(_, "\\'", "'"))
-  private def doubleQuotedField = "\"" ~> DoubleQuotedFieldRegex <~ "\"" ^^ (fastReplaceAll(_, "\\\"", "\""))
-  private def singleQuotedValue = "'" ~> SingleQuotedValueRegex <~ "'" ^^ (fastReplaceAll(_, "\\'", "'"))
-  private def doubleQuotedValue = "\"" ~> DoubleQuotedValueRegex <~ "\"" ^^ (fastReplaceAll(_, "\\\"", "\""))
+  private def singleQuotedField = "'" ~> SingleQuotedFieldRegex <~ "'" ^^ (_.fastReplaceAll("\\'", "'"))
+  private def doubleQuotedField = "\"" ~> DoubleQuotedFieldRegex <~ "\"" ^^ (_.fastReplaceAll("\\\"", "\""))
+  private def singleQuotedValue = "'" ~> SingleQuotedValueRegex <~ "'" ^^ (_.fastReplaceAll("\\'", "'"))
+  private def doubleQuotedValue = "\"" ~> DoubleQuotedValueRegex <~ "\"" ^^ (_.fastReplaceAll("\\\"", "\""))
   private def quotedField: Parser[String] = singleQuotedField | doubleQuotedField
-  private def quotedValue: Parser[String] = singleQuotedValue | doubleQuotedValue
->>>>>>> 3c691df7
+  private def quotedValue: Parser[Json] = singleQuotedValue.map(Json.fromString) | doubleQuotedValue.map(Json.fromString)
 
   /// array parsers /////////////////////////////////////////////////////////
 
@@ -120,23 +116,18 @@
 
   /// filters parsers ///////////////////////////////////////////////////////
 
-<<<<<<< HEAD
-  def numberValue: Parser[JPNumber] = NumberValueRegex ^^ {
-    s => if (s.indexOf('.') != -1) JPDouble(Json.fromDouble(s.toDouble).get) else JPLong(Json.fromLong(s.toLong))
-=======
-  private def numberValue: Parser[FilterDirectValue] = NumberValueRegex ^^ { s =>
-    if (s.indexOf('.') != -1) FilterDirectValue.double(s.toDouble) else FilterDirectValue.long(s.toLong)
->>>>>>> 3c691df7
+  private def numberValue: Parser[JPNumber] = NumberValueRegex ^^ { s =>
+    if (s.indexOf('.') != -1) JPDouble(Json.fromDouble(s.toDouble).get) else JPLong(Json.fromLong(s.toLong))
   }
 
   private def booleanValue: Parser[FilterDirectValue] =
-    "true" ^^^ FilterDirectValue.True |
-      "false" ^^^ FilterDirectValue.False
+    "true" ^^^ JPTrue |
+      "false" ^^^ JPFalse
 
   private def nullValue: Parser[FilterValue] =
-    "null" ^^^ FilterDirectValue.Null
-
-  private def stringValue: Parser[FilterDirectValue] = quotedValue ^^ { FilterDirectValue.string }
+    "null" ^^^ JPNull
+
+  private def stringValue: Parser[JPString] = quotedValue ^^ { JPString }
   private def value: Parser[FilterValue] = booleanValue | numberValue | nullValue | stringValue
 
   private def comparisonOperator: Parser[ComparisonOperator] =
