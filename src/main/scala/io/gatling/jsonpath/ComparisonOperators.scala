--- conflicted
+++ resolved
@@ -16,131 +16,47 @@
 
 package io.gatling.jsonpath
 
-<<<<<<< HEAD
 import io.circe.Json
 
 sealed trait ComparisonOperator {
   def apply(lhs: Json, rhs: Json): Boolean
-=======
-import com.fasterxml.jackson.core.JsonParser.NumberType
-import com.fasterxml.jackson.databind.JsonNode
-import com.fasterxml.jackson.databind.node.JsonNodeType._
-
-sealed trait ComparisonOperator {
-  def apply(lhs: JsonNode, rhs: JsonNode): Boolean
->>>>>>> 3c691df7
 }
 
 // Comparison operators
 sealed trait ComparisonWithOrderingOperator extends ComparisonOperator {
 
-  protected def compare[T: Ordering](lhs: T, rhs: T): Boolean
+  def compare[T: Ordering](lhs: T, rhs: T): Boolean
 
-<<<<<<< HEAD
   def apply(lhs: Json, rhs: Json): Boolean = lhs match {
-    case s1 if s1.isString => rhs match {
-      case s2 if s2.isString => compare(s1.asString.get, s2.asString.get)
-      case _ => false
-    }
-    case b1 if b1.isBoolean => rhs match {
-      case b2 if b2.isBoolean => compare(b1.asBoolean.get, b2.asBoolean.get)
-      case _ => false
-    }
-    case i1 if i1.isNumber => rhs match {
-      case i2 if i2.isNumber =>
-        (i1.asNumber.get.toBigDecimal, i2.asNumber.get.toBigDecimal) match {
-          case (Some(n1), Some(n2)) => compare(n1, n2)
-          case _ => false
-        }
-      case _ => false
-    }
-    case n1 if n1.isNull => rhs match {
-      case n2 if n2.isNull => false
-=======
-  def apply(lhs: JsonNode, rhs: JsonNode): Boolean =
-    lhs.getNodeType match {
-      case STRING  => rhs.getNodeType == STRING && compare(lhs.textValue, rhs.textValue)
-      case BOOLEAN => rhs.getNodeType == BOOLEAN && compare(lhs.booleanValue, rhs.booleanValue)
-      case NUMBER =>
-        rhs.getNodeType match {
-          case NUMBER =>
-            lhs.numberType match {
-              case NumberType.INT =>
-                rhs.numberType match {
-                  case NumberType.INT         => compare(lhs.intValue, rhs.intValue)
-                  case NumberType.LONG        => compare(lhs.intValue, rhs.longValue)
-                  case NumberType.DOUBLE      => compare(lhs.intValue, rhs.doubleValue)
-                  case NumberType.FLOAT       => compare(lhs.intValue, rhs.floatValue)
-                  case NumberType.BIG_INTEGER => compare(lhs.bigIntegerValue, rhs.bigIntegerValue)
-                  case NumberType.BIG_DECIMAL => compare(lhs.decimalValue, rhs.decimalValue)
-                }
-
-              case NumberType.LONG =>
-                rhs.numberType match {
-                  case NumberType.INT         => compare(lhs.longValue, rhs.intValue)
-                  case NumberType.LONG        => compare(lhs.longValue, rhs.longValue)
-                  case NumberType.DOUBLE      => compare(lhs.longValue, rhs.doubleValue)
-                  case NumberType.FLOAT       => compare(lhs.longValue, rhs.floatValue)
-                  case NumberType.BIG_INTEGER => compare(lhs.bigIntegerValue, rhs.bigIntegerValue)
-                  case NumberType.BIG_DECIMAL => compare(lhs.decimalValue, rhs.decimalValue)
-                }
-
-              case NumberType.FLOAT =>
-                rhs.numberType match {
-                  case NumberType.INT         => compare(lhs.floatValue, rhs.intValue)
-                  case NumberType.LONG        => compare(lhs.floatValue, rhs.longValue)
-                  case NumberType.DOUBLE      => compare(lhs.floatValue, rhs.doubleValue)
-                  case NumberType.FLOAT       => compare(lhs.floatValue, rhs.floatValue)
-                  case NumberType.BIG_INTEGER => compare(lhs.decimalValue, rhs.decimalValue)
-                  case NumberType.BIG_DECIMAL => compare(lhs.decimalValue, rhs.decimalValue)
-                }
-
-              case NumberType.DOUBLE =>
-                rhs.numberType match {
-                  case NumberType.INT         => compare(lhs.doubleValue, rhs.intValue)
-                  case NumberType.LONG        => compare(lhs.doubleValue, rhs.longValue)
-                  case NumberType.DOUBLE      => compare(lhs.doubleValue, rhs.doubleValue)
-                  case NumberType.FLOAT       => compare(lhs.doubleValue, rhs.floatValue)
-                  case NumberType.BIG_INTEGER => compare(lhs.decimalValue, rhs.decimalValue)
-                  case NumberType.BIG_DECIMAL => compare(lhs.decimalValue, rhs.decimalValue)
-                }
-
-              case NumberType.BIG_INTEGER =>
-                rhs.numberType match {
-                  case NumberType.INT         => compare(lhs.bigIntegerValue, rhs.bigIntegerValue)
-                  case NumberType.LONG        => compare(lhs.bigIntegerValue, rhs.bigIntegerValue)
-                  case NumberType.DOUBLE      => compare(lhs.decimalValue, rhs.decimalValue)
-                  case NumberType.FLOAT       => compare(lhs.decimalValue, rhs.decimalValue)
-                  case NumberType.BIG_INTEGER => compare(lhs.bigIntegerValue, rhs.bigIntegerValue)
-                  case NumberType.BIG_DECIMAL => compare(lhs.decimalValue, rhs.decimalValue)
-                }
-
-              case NumberType.BIG_DECIMAL =>
-                rhs.numberType match {
-                  case NumberType.INT         => compare(lhs.decimalValue, rhs.decimalValue)
-                  case NumberType.LONG        => compare(lhs.decimalValue, rhs.decimalValue)
-                  case NumberType.DOUBLE      => compare(lhs.decimalValue, rhs.decimalValue)
-                  case NumberType.FLOAT       => compare(lhs.decimalValue, rhs.decimalValue)
-                  case NumberType.BIG_INTEGER => compare(lhs.decimalValue, rhs.decimalValue)
-                  case NumberType.BIG_DECIMAL => compare(lhs.decimalValue, rhs.decimalValue)
-                }
-
-              case _ => false
-            }
-          case _ => false
-        }
-
->>>>>>> 3c691df7
-      case _ => false
-    }
-}
-
-case object EqWithOrderingOperator extends ComparisonWithOrderingOperator {
-  protected def compare[T: Ordering](lhs: T, rhs: T): Boolean = Ordering[T].equiv(lhs, rhs)
+    case s1 if s1.isString =>
+      rhs match {
+        case s2 if s2.isString => compare(s1.asString.get, s2.asString.get)
+        case _                 => false
+      }
+    case b1 if b1.isBoolean =>
+      rhs match {
+        case b2 if b2.isBoolean => compare(b1.asBoolean.get, b2.asBoolean.get)
+        case _                  => false
+      }
+    case i1 if i1.isNumber =>
+      rhs match {
+        case i2 if i2.isNumber =>
+          (i1.asNumber.get.toBigDecimal, i2.asNumber.get.toBigDecimal) match {
+            case (Some(n1), Some(n2)) => compare(n1, n2)
+            case _                    => false
+          }
+        case _ => false
+      }
+    case n1 if n1.isNull =>
+      rhs match {
+        case n2 if n2.isNull => false
+        case _               => false
+      }
+    case _ => false
+  }
 }
 
 case object EqOperator extends ComparisonOperator {
-<<<<<<< HEAD
   override def apply(lhs: Json, rhs: Json): Boolean = lhs == rhs
 }
 
@@ -162,30 +78,6 @@
 
 case object GreaterOrEqOperator extends ComparisonWithOrderingOperator {
   override def compare[T: Ordering](lhs: T, rhs: T): Boolean = Ordering[T].gteq(lhs, rhs)
-=======
-  override def apply(lhs: JsonNode, rhs: JsonNode): Boolean =
-    (lhs.getNodeType == NULL && rhs.getNodeType == NULL) || EqWithOrderingOperator(lhs, rhs)
-}
-
-case object NotEqOperator extends ComparisonOperator {
-  override def apply(lhs: JsonNode, rhs: JsonNode): Boolean = !EqOperator(lhs, rhs)
-}
-
-case object LessOperator extends ComparisonWithOrderingOperator {
-  override protected def compare[T: Ordering](lhs: T, rhs: T): Boolean = Ordering[T].lt(lhs, rhs)
-}
-
-case object GreaterOperator extends ComparisonWithOrderingOperator {
-  override protected def compare[T: Ordering](lhs: T, rhs: T): Boolean = Ordering[T].gt(lhs, rhs)
-}
-
-case object LessOrEqOperator extends ComparisonWithOrderingOperator {
-  override protected def compare[T: Ordering](lhs: T, rhs: T): Boolean = Ordering[T].lteq(lhs, rhs)
-}
-
-case object GreaterOrEqOperator extends ComparisonWithOrderingOperator {
-  override protected def compare[T: Ordering](lhs: T, rhs: T): Boolean = Ordering[T].gteq(lhs, rhs)
->>>>>>> 3c691df7
 }
 
 // Binary boolean operators
@@ -194,17 +86,9 @@
 }
 
 case object AndOperator extends BinaryBooleanOperator {
-<<<<<<< HEAD
   def apply(lhs: Boolean, rhs: Boolean): Boolean = lhs && rhs
 }
 
 case object OrOperator extends BinaryBooleanOperator {
   def apply(lhs: Boolean, rhs: Boolean): Boolean = lhs || rhs
-=======
-  override def apply(lhs: Boolean, rhs: Boolean): Boolean = lhs && rhs
-}
-
-case object OrOperator extends BinaryBooleanOperator {
-  override def apply(lhs: Boolean, rhs: Boolean): Boolean = lhs || rhs
->>>>>>> 3c691df7
 }