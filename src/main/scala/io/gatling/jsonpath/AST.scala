/*
 * Copyright 2011-2019 GatlingCorp (https://gatling.io)
 *
 * Licensed under the Apache License, Version 2.0 (the "License");
 * you may not use this file except in compliance with the License.
 * You may obtain a copy of the License at
 *
 *  http://www.apache.org/licenses/LICENSE-2.0
 *
 * Unless required by applicable law or agreed to in writing, software
 * distributed under the License is distributed on an "AS IS" BASIS,
 * WITHOUT WARRANTIES OR CONDITIONS OF ANY KIND, either express or implied.
 * See the License for the specific language governing permissions and
 * limitations under the License.
 */

package io.gatling.jsonpath

<<<<<<< HEAD
import io.circe.Json
=======
import com.fasterxml.jackson.databind.JsonNode
import com.fasterxml.jackson.databind.node.{ BooleanNode, DoubleNode, LongNode, NullNode, TextNode }
>>>>>>> 3c691df7

object AST {
  sealed trait AstToken
  sealed trait PathToken extends AstToken

  sealed trait FieldAccessor extends PathToken
  case object RootNode extends FieldAccessor
  case class Field(name: String) extends FieldAccessor
  case class RecursiveField(name: String) extends FieldAccessor
  case class MultiField(names: List[String]) extends FieldAccessor
  case object AnyField extends FieldAccessor
  case object RecursiveAnyField extends FieldAccessor

  sealed trait ArrayAccessor extends PathToken

  /**
   * Slicing of an array, indices start at zero
   *
   * @param start is the first item that you want (of course)
   * @param stop is the first item that you do not want
   * @param step, being positive or negative, defines whether you are moving
   */
  case class ArraySlice(start: Option[Int], stop: Option[Int], step: Int = 1) extends ArrayAccessor
  object ArraySlice {
    val All = ArraySlice(None, None)
  }
  case class ArrayRandomAccess(indices: List[Int]) extends ArrayAccessor

  // JsonPath Filter AST //////////////////////////////////////////////

  case object CurrentNode extends PathToken
  sealed trait FilterValue extends AstToken
<<<<<<< HEAD
  sealed trait FilterDirectValue extends FilterValue {
    def value: Json
  }

  sealed trait JPNumber extends FilterDirectValue
  case class JPLong(value: Json) extends JPNumber
  case class JPDouble(value: Json) extends JPNumber
  case object JPTrue extends FilterDirectValue { val value: Json = Json.fromBoolean(true) }
  case object JPFalse extends FilterDirectValue { val value: Json = Json.fromBoolean(false) }
  case class JPString(value: Json) extends FilterDirectValue
  case object JPNull extends FilterDirectValue { val value: Json = Json.Null }
=======

  object FilterDirectValue {
    def long(value: Long) = FilterDirectValue(new LongNode(value))
    def double(value: Double) = FilterDirectValue(new DoubleNode(value))
    val True = FilterDirectValue(BooleanNode.TRUE)
    val False = FilterDirectValue(BooleanNode.FALSE)
    def string(value: String) = FilterDirectValue(new TextNode(value))
    val Null = FilterDirectValue(NullNode.instance)
  }

  case class FilterDirectValue(node: JsonNode) extends FilterValue
>>>>>>> 3c691df7

  case class SubQuery(path: List[PathToken]) extends FilterValue

  sealed trait FilterToken extends PathToken
  case class HasFilter(query: SubQuery) extends FilterToken
  case class ComparisonFilter(operator: ComparisonOperator, lhs: FilterValue, rhs: FilterValue) extends FilterToken
  case class BooleanFilter(operator: BinaryBooleanOperator, lhs: FilterToken, rhs: FilterToken) extends FilterToken

  case class RecursiveFilterToken(filter: FilterToken) extends PathToken
}<|MERGE_RESOLUTION|>--- conflicted
+++ resolved
@@ -16,12 +16,7 @@
 
 package io.gatling.jsonpath
 
-<<<<<<< HEAD
 import io.circe.Json
-=======
-import com.fasterxml.jackson.databind.JsonNode
-import com.fasterxml.jackson.databind.node.{ BooleanNode, DoubleNode, LongNode, NullNode, TextNode }
->>>>>>> 3c691df7
 
 object AST {
   sealed trait AstToken
@@ -54,7 +49,6 @@
 
   case object CurrentNode extends PathToken
   sealed trait FilterValue extends AstToken
-<<<<<<< HEAD
   sealed trait FilterDirectValue extends FilterValue {
     def value: Json
   }
@@ -66,26 +60,13 @@
   case object JPFalse extends FilterDirectValue { val value: Json = Json.fromBoolean(false) }
   case class JPString(value: Json) extends FilterDirectValue
   case object JPNull extends FilterDirectValue { val value: Json = Json.Null }
-=======
-
-  object FilterDirectValue {
-    def long(value: Long) = FilterDirectValue(new LongNode(value))
-    def double(value: Double) = FilterDirectValue(new DoubleNode(value))
-    val True = FilterDirectValue(BooleanNode.TRUE)
-    val False = FilterDirectValue(BooleanNode.FALSE)
-    def string(value: String) = FilterDirectValue(new TextNode(value))
-    val Null = FilterDirectValue(NullNode.instance)
-  }
-
-  case class FilterDirectValue(node: JsonNode) extends FilterValue
->>>>>>> 3c691df7
 
   case class SubQuery(path: List[PathToken]) extends FilterValue
 
   sealed trait FilterToken extends PathToken
   case class HasFilter(query: SubQuery) extends FilterToken
   case class ComparisonFilter(operator: ComparisonOperator, lhs: FilterValue, rhs: FilterValue) extends FilterToken
-  case class BooleanFilter(operator: BinaryBooleanOperator, lhs: FilterToken, rhs: FilterToken) extends FilterToken
+  case class BooleanFilter(fun: BinaryBooleanOperator, lhs: FilterToken, rhs: FilterToken) extends FilterToken
 
   case class RecursiveFilterToken(filter: FilterToken) extends PathToken
 }