/*
 * Copyright 2011-2019 GatlingCorp (https://gatling.io)
 *
 * Licensed under the Apache License, Version 2.0 (the "License");
 * you may not use this file except in compliance with the License.
 * You may obtain a copy of the License at
 *
 *  http://www.apache.org/licenses/LICENSE-2.0
 *
 * Unless required by applicable law or agreed to in writing, software
 * distributed under the License is distributed on an "AS IS" BASIS,
 * WITHOUT WARRANTIES OR CONDITIONS OF ANY KIND, either express or implied.
 * See the License for the specific language governing permissions and
 * limitations under the License.
 */

package io.gatling.jsonpath

<<<<<<< HEAD
import io.circe._
=======
import com.fasterxml.jackson.databind.node.{ BooleanNode, DoubleNode, FloatNode, IntNode, LongNode, TextNode }
import org.scalacheck.Arbitrary
>>>>>>> 3c691df7
import org.scalacheck.Arbitrary.arbitrary
import org.scalacheck.{Arbitrary, Gen}
import org.scalatest.prop.GeneratorDrivenPropertyChecks
<<<<<<< HEAD
import org.scalatest.{FlatSpec, Matchers}
import Ordered.orderingToOrdered
=======
import org.scalatest.{ FlatSpec, Matchers }
>>>>>>> 3c691df7

class ComparisonOperatorsSpec
  extends FlatSpec
  with Matchers
  with GeneratorDrivenPropertyChecks {

  lazy val genJsonString:Gen[Json] = for {
    v <- arbitrary[String]
  } yield Json.fromString(v)

  lazy val genJsonBoolean:Gen[Json] = for {
    v <- arbitrary[Boolean]
  } yield Json.fromBoolean(v)

  lazy val genJsonObj:Gen[Json] = for {
    v <- arbitrary[String]
  } yield Json.fromFields(Iterable(("test", Json.fromString(v))))

  lazy val genJsonInt:Gen[Json] = for {
    v <- arbitrary[Int]
  } yield Json.fromInt(v)

  lazy val genJsonLong:Gen[Json] = for {
    v <- arbitrary[Long]
  } yield Json.fromLong(v)

  lazy val genJsonDouble:Gen[Json] = for {
    v <- arbitrary[Double]
  } yield Json.fromDouble(v).get

  lazy val genJsonFloat:Gen[Json] = for {
    v <- arbitrary[Float]
  } yield Json.fromFloat(v).get

  implicit val jsonOrdering: Ordering[Json] = (x: Json, y: Json) => {
    (x, y) match {
      case _ if x.isString && y.isString => x.asString.get.compare(y.asString.get)
      case _ if x.isBoolean && y.isBoolean => x.asBoolean.get.compare(y.asBoolean.get)
      case _ if x.isNumber && y.isNumber => x.asNumber.get.toBigDecimal.get.compare(y.asNumber.get.toBigDecimal.get)
    }
  }

  "comparison operators" should "return false if types aren't compatible" in {
<<<<<<< HEAD
    forAll(genJsonString, genJsonObj) { (s, anyVal) =>
      LessOperator(s, anyVal) shouldBe false
      GreaterOperator(s, anyVal) shouldBe false
      LessOrEqOperator(s, anyVal) shouldBe false
      GreaterOrEqOperator(s, anyVal) shouldBe false
    }

    forAll(genJsonBoolean, genJsonString) { (s, anyVal) =>
      LessOperator(s, anyVal) shouldBe false
      GreaterOperator(s, anyVal) shouldBe false
      LessOrEqOperator(s, anyVal) shouldBe false
      GreaterOrEqOperator(s, anyVal) shouldBe false
    }

    forAll(genJsonObj, genJsonString) { (s, anyVal) =>
      LessOperator(s, anyVal) shouldBe false
      GreaterOperator(s, anyVal) shouldBe false
      LessOrEqOperator(s, anyVal) shouldBe false
      GreaterOrEqOperator(s, anyVal) shouldBe false
=======
    forAll(arbitrary[String], arbitrary[Int]) { (string, int) =>
      val lhn = new TextNode(string)
      val rhn = new IntNode(int)
      LessOperator(lhn, rhn) shouldBe false
      GreaterOperator(lhn, rhn) shouldBe false
      LessOrEqOperator(lhn, rhn) shouldBe false
      GreaterOrEqOperator(lhn, rhn) shouldBe false
    }

    forAll(arbitrary[Boolean], arbitrary[String]) { (bool, string) =>
      val lhn = BooleanNode.valueOf(bool)
      val rhn = new TextNode(string)
      LessOperator(lhn, rhn) shouldBe false
      GreaterOperator(lhn, rhn) shouldBe false
      LessOrEqOperator(lhn, rhn) shouldBe false
      GreaterOrEqOperator(lhn, rhn) shouldBe false
    }

    forAll(arbitrary[Int], arbitrary[String]) { (int, string) =>
      val lhn = new IntNode(int)
      val rhn = new TextNode(string)
      LessOperator(lhn, rhn) shouldBe false
      GreaterOperator(lhn, rhn) shouldBe false
      LessOrEqOperator(lhn, rhn) shouldBe false
      GreaterOrEqOperator(lhn, rhn) shouldBe false
>>>>>>> 3c691df7
    }
  }

  it should "properly compare Strings" in {
<<<<<<< HEAD
    forAll(genJsonString, genJsonString) { (val1, val2) =>
      LessOperator(val1, val2) shouldBe (val1 < val2)
      GreaterOperator(val1, val2) shouldBe (val1 > val2)
      LessOrEqOperator(val1, val2) shouldBe (val1 <= val2)
      GreaterOrEqOperator(val1, val2) shouldBe (val1 >= val2)
=======
    forAll(arbitrary[String], arbitrary[String]) { (val1, val2) =>
      val lhn = new TextNode(val1)
      val rhn = new TextNode(val2)
      LessOperator(lhn, rhn) shouldBe (val1 < val2)
      GreaterOperator(lhn, rhn) shouldBe (val1 > val2)
      LessOrEqOperator(lhn, rhn) shouldBe (val1 <= val2)
      GreaterOrEqOperator(lhn, rhn) shouldBe (val1 >= val2)
>>>>>>> 3c691df7
    }
  }

  it should "properly compare Booleans" in {
<<<<<<< HEAD
    forAll(genJsonBoolean, genJsonBoolean) { (val1, val2) =>
      LessOperator(val1, val2) shouldBe (val1 < val2)
      GreaterOperator(val1, val2) shouldBe (val1 > val2)
      LessOrEqOperator(val1, val2) shouldBe (val1 <= val2)
      GreaterOrEqOperator(val1, val2) shouldBe (val1 >= val2)
=======
    forAll(arbitrary[Boolean], arbitrary[Boolean]) { (val1, val2) =>
      val lhn = BooleanNode.valueOf(val1)
      val rhn = BooleanNode.valueOf(val2)
      LessOperator(lhn, rhn) shouldBe (val1 < val2)
      GreaterOperator(lhn, rhn) shouldBe (val1 > val2)
      LessOrEqOperator(lhn, rhn) shouldBe (val1 <= val2)
      GreaterOrEqOperator(lhn, rhn) shouldBe (val1 >= val2)
>>>>>>> 3c691df7
    }
  }

  it should "properly compare Int with other numeric types" in {
<<<<<<< HEAD
    forAll(genJsonInt, genJsonInt) { (val1, val2) =>
      LessOperator(val1, val2) shouldBe (val1 < val2)
      GreaterOperator(val1, val2) shouldBe (val1 > val2)
      LessOrEqOperator(val1, val2) shouldBe (val1 <= val2)
      GreaterOrEqOperator(val1, val2) shouldBe (val1 >= val2)
    }

    forAll(genJsonInt, genJsonLong) { (val1, val2) =>
      LessOperator(val1, val2) shouldBe (val1 < val2)
      GreaterOperator(val1, val2) shouldBe (val1 > val2)
      LessOrEqOperator(val1, val2) shouldBe (val1 <= val2)
      GreaterOrEqOperator(val1, val2) shouldBe (val1 >= val2)
    }

    forAll(genJsonInt, genJsonDouble) { (val1, val2) =>
      LessOperator(val1, val2) shouldBe (val1 < val2)
      GreaterOperator(val1, val2) shouldBe (val1 > val2)
      LessOrEqOperator(val1, val2) shouldBe (val1 <= val2)
      GreaterOrEqOperator(val1, val2) shouldBe (val1 >= val2)
    }

    forAll(genJsonInt, genJsonFloat) { (val1, val2) =>
      LessOperator(val1, val2) shouldBe (val1 < val2)
      GreaterOperator(val1, val2) shouldBe (val1 > val2)
      LessOrEqOperator(val1, val2) shouldBe (val1 <= val2)
      GreaterOrEqOperator(val1, val2) shouldBe (val1 >= val2)
=======
    forAll(arbitrary[Int], arbitrary[Int]) { (val1, val2) =>
      val lhn = new IntNode(val1)
      val rhn = new IntNode(val2)
      LessOperator(lhn, rhn) shouldBe (val1 < val2)
      GreaterOperator(lhn, rhn) shouldBe (val1 > val2)
      LessOrEqOperator(lhn, rhn) shouldBe (val1 <= val2)
      GreaterOrEqOperator(lhn, rhn) shouldBe (val1 >= val2)
    }

    forAll(arbitrary[Int], arbitrary[Long]) { (val1, val2) =>
      val lhn = new IntNode(val1)
      val rhn = new LongNode(val2)
      LessOperator(lhn, rhn) shouldBe (val1 < val2)
      GreaterOperator(lhn, rhn) shouldBe (val1 > val2)
      LessOrEqOperator(lhn, rhn) shouldBe (val1 <= val2)
      GreaterOrEqOperator(lhn, rhn) shouldBe (val1 >= val2)
    }

    forAll(arbitrary[Int], arbitrary[Double]) { (val1, val2) =>
      val lhn = new IntNode(val1)
      val rhn = new DoubleNode(val2)
      LessOperator(lhn, rhn) shouldBe (val1 < val2)
      GreaterOperator(lhn, rhn) shouldBe (val1 > val2)
      LessOrEqOperator(lhn, rhn) shouldBe (val1 <= val2)
      GreaterOrEqOperator(lhn, rhn) shouldBe (val1 >= val2)
    }

    forAll(arbitrary[Int], arbitrary[Float]) { (val1, val2) =>
      val lhn = new IntNode(val1)
      val rhn = new FloatNode(val2)
      LessOperator(lhn, rhn) shouldBe (val1 < val2)
      GreaterOperator(lhn, rhn) shouldBe (val1 > val2)
      LessOrEqOperator(lhn, rhn) shouldBe (val1 <= val2)
      GreaterOrEqOperator(lhn, rhn) shouldBe (val1 >= val2)
>>>>>>> 3c691df7
    }
  }

  it should "properly compare Long with other numeric types" in {
<<<<<<< HEAD
    forAll(genJsonLong, genJsonInt) { (val1, val2) =>
      LessOperator(val1, val2) shouldBe (val1 < val2)
      GreaterOperator(val1, val2) shouldBe (val1 > val2)
      LessOrEqOperator(val1, val2) shouldBe (val1 <= val2)
      GreaterOrEqOperator(val1, val2) shouldBe (val1 >= val2)
    }

    forAll(genJsonLong, genJsonLong) { (val1, val2) =>
      LessOperator(val1, val2) shouldBe (val1 < val2)
      GreaterOperator(val1, val2) shouldBe (val1 > val2)
      LessOrEqOperator(val1, val2) shouldBe (val1 <= val2)
      GreaterOrEqOperator(val1, val2) shouldBe (val1 >= val2)
    }

    forAll(genJsonLong, genJsonDouble) { (val1, val2) =>
      LessOperator(val1, val2) shouldBe (val1 < val2)
      GreaterOperator(val1, val2) shouldBe (val1 > val2)
      LessOrEqOperator(val1, val2) shouldBe (val1 <= val2)
      GreaterOrEqOperator(val1, val2) shouldBe (val1 >= val2)
    }

    forAll(genJsonLong, genJsonFloat) { (val1, val2) =>
      LessOperator(val1, val2) shouldBe (val1 < val2)
      GreaterOperator(val1, val2) shouldBe (val1 > val2)
      LessOrEqOperator(val1, val2) shouldBe (val1 <= val2)
      GreaterOrEqOperator(val1, val2) shouldBe (val1 >= val2)
=======
    forAll(arbitrary[Long], arbitrary[Int]) { (val1, val2) =>
      val lhn = new LongNode(val1)
      val rhn = new IntNode(val2)
      LessOperator(lhn, rhn) shouldBe (val1 < val2)
      GreaterOperator(lhn, rhn) shouldBe (val1 > val2)
      LessOrEqOperator(lhn, rhn) shouldBe (val1 <= val2)
      GreaterOrEqOperator(lhn, rhn) shouldBe (val1 >= val2)
    }

    forAll(arbitrary[Long], arbitrary[Long]) { (val1, val2) =>
      val lhn = new LongNode(val1)
      val rhn = new LongNode(val2)
      LessOperator(lhn, rhn) shouldBe (val1 < val2)
      GreaterOperator(lhn, rhn) shouldBe (val1 > val2)
      LessOrEqOperator(lhn, rhn) shouldBe (val1 <= val2)
      GreaterOrEqOperator(lhn, rhn) shouldBe (val1 >= val2)
    }

    forAll(arbitrary[Long], arbitrary[Double]) { (val1, val2) =>
      val lhn = new LongNode(val1)
      val rhn = new DoubleNode(val2)
      LessOperator(lhn, rhn) shouldBe (val1 < val2)
      GreaterOperator(lhn, rhn) shouldBe (val1 > val2)
      LessOrEqOperator(lhn, rhn) shouldBe (val1 <= val2)
      GreaterOrEqOperator(lhn, rhn) shouldBe (val1 >= val2)
    }

    forAll(arbitrary[Long], arbitrary[Float]) { (val1, val2) =>
      val lhn = new LongNode(val1)
      val rhn = new FloatNode(val2)
      LessOperator(lhn, rhn) shouldBe (val1 < val2)
      GreaterOperator(lhn, rhn) shouldBe (val1 > val2)
      LessOrEqOperator(lhn, rhn) shouldBe (val1 <= val2)
      GreaterOrEqOperator(lhn, rhn) shouldBe (val1 >= val2)
>>>>>>> 3c691df7
    }
  }

  it should "properly compare Double with other numeric types" in {
<<<<<<< HEAD
    forAll(genJsonDouble, genJsonInt) { (val1, val2) =>
      LessOperator(val1, val2) shouldBe (val1 < val2)
      GreaterOperator(val1, val2) shouldBe (val1 > val2)
      LessOrEqOperator(val1, val2) shouldBe (val1 <= val2)
      GreaterOrEqOperator(val1, val2) shouldBe (val1 >= val2)
    }

    forAll(genJsonDouble, genJsonLong) { (val1, val2) =>
      LessOperator(val1, val2) shouldBe (val1 < val2)
      GreaterOperator(val1, val2) shouldBe (val1 > val2)
      LessOrEqOperator(val1, val2) shouldBe (val1 <= val2)
      GreaterOrEqOperator(val1, val2) shouldBe (val1 >= val2)
    }

    forAll(genJsonDouble, genJsonDouble) { (val1, val2) =>
      LessOperator(val1, val2) shouldBe (val1 < val2)
      GreaterOperator(val1, val2) shouldBe (val1 > val2)
      LessOrEqOperator(val1, val2) shouldBe (val1 <= val2)
      GreaterOrEqOperator(val1, val2) shouldBe (val1 >= val2)
    }

    forAll(genJsonDouble, genJsonFloat) { (val1, val2) =>
      LessOperator(val1, val2) shouldBe (val1 < val2)
      GreaterOperator(val1, val2) shouldBe (val1 > val2)
      LessOrEqOperator(val1, val2) shouldBe (val1 <= val2)
      GreaterOrEqOperator(val1, val2) shouldBe (val1 >= val2)
=======
    forAll(arbitrary[Double], arbitrary[Int]) { (val1, val2) =>
      val lhn = new DoubleNode(val1)
      val rhn = new IntNode(val2)
      LessOperator(lhn, rhn) shouldBe (val1 < val2)
      GreaterOperator(lhn, rhn) shouldBe (val1 > val2)
      LessOrEqOperator(lhn, rhn) shouldBe (val1 <= val2)
      GreaterOrEqOperator(lhn, rhn) shouldBe (val1 >= val2)
    }

    forAll(arbitrary[Double], arbitrary[Long]) { (val1, val2) =>
      val lhn = new DoubleNode(val1)
      val rhn = new LongNode(val2)
      LessOperator(lhn, rhn) shouldBe (val1 < val2)
      GreaterOperator(lhn, rhn) shouldBe (val1 > val2)
      LessOrEqOperator(lhn, rhn) shouldBe (val1 <= val2)
      GreaterOrEqOperator(lhn, rhn) shouldBe (val1 >= val2)
    }

    forAll(arbitrary[Double], arbitrary[Double]) { (val1, val2) =>
      val lhn = new DoubleNode(val1)
      val rhn = new DoubleNode(val2)
      LessOperator(lhn, rhn) shouldBe (val1 < val2)
      GreaterOperator(lhn, rhn) shouldBe (val1 > val2)
      LessOrEqOperator(lhn, rhn) shouldBe (val1 <= val2)
      GreaterOrEqOperator(lhn, rhn) shouldBe (val1 >= val2)
    }

    forAll(arbitrary[Double], arbitrary[Float]) { (val1, val2) =>
      val lhn = new DoubleNode(val1)
      val rhn = new FloatNode(val2)
      LessOperator(lhn, rhn) shouldBe (val1 < val2)
      GreaterOperator(lhn, rhn) shouldBe (val1 > val2)
      LessOrEqOperator(lhn, rhn) shouldBe (val1 <= val2)
      GreaterOrEqOperator(lhn, rhn) shouldBe (val1 >= val2)
>>>>>>> 3c691df7
    }
  }

  it should "properly compare Float with other numeric types" in {
<<<<<<< HEAD
    forAll(genJsonFloat, genJsonInt) { (val1, val2) =>
      LessOperator(val1, val2) shouldBe (val1 < val2)
      GreaterOperator(val1, val2) shouldBe (val1 > val2)
      LessOrEqOperator(val1, val2) shouldBe (val1 <= val2)
      GreaterOrEqOperator(val1, val2) shouldBe (val1 >= val2)
    }

    forAll(genJsonFloat, genJsonLong) { (val1, val2) =>
      LessOperator(val1, val2) shouldBe (val1 < val2)
      GreaterOperator(val1, val2) shouldBe (val1 > val2)
      LessOrEqOperator(val1, val2) shouldBe (val1 <= val2)
      GreaterOrEqOperator(val1, val2) shouldBe (val1 >= val2)
    }

    forAll(genJsonFloat, genJsonDouble) { (val1, val2) =>
      LessOperator(val1, val2) shouldBe (val1 < val2)
      GreaterOperator(val1, val2) shouldBe (val1 > val2)
      LessOrEqOperator(val1, val2) shouldBe (val1 <= val2)
      GreaterOrEqOperator(val1, val2) shouldBe (val1 >= val2)
    }

    forAll(genJsonFloat, genJsonFloat) { (val1, val2) =>
      LessOperator(val1, val2) shouldBe (val1 < val2)
      GreaterOperator(val1, val2) shouldBe (val1 > val2)
      LessOrEqOperator(val1, val2) shouldBe (val1 <= val2)
      GreaterOrEqOperator(val1, val2) shouldBe (val1 >= val2)
=======
    forAll(arbitrary[Float], arbitrary[Int]) { (val1, val2) =>
      val lhn = new FloatNode(val1)
      val rhn = new IntNode(val2)
      LessOperator(lhn, rhn) shouldBe (val1 < val2)
      GreaterOperator(lhn, rhn) shouldBe (val1 > val2)
      LessOrEqOperator(lhn, rhn) shouldBe (val1 <= val2)
      GreaterOrEqOperator(lhn, rhn) shouldBe (val1 >= val2)
    }

    forAll(arbitrary[Float], arbitrary[Long]) { (val1, val2) =>
      val lhn = new FloatNode(val1)
      val rhn = new LongNode(val2)
      LessOperator(lhn, rhn) shouldBe (val1 < val2)
      GreaterOperator(lhn, rhn) shouldBe (val1 > val2)
      LessOrEqOperator(lhn, rhn) shouldBe (val1 <= val2)
      GreaterOrEqOperator(lhn, rhn) shouldBe (val1 >= val2)
    }

    forAll(arbitrary[Float], arbitrary[Double]) { (val1, val2) =>
      val lhn = new FloatNode(val1)
      val rhn = new DoubleNode(val2)
      LessOperator(lhn, rhn) shouldBe (val1 < val2)
      GreaterOperator(lhn, rhn) shouldBe (val1 > val2)
      LessOrEqOperator(lhn, rhn) shouldBe (val1 <= val2)
      GreaterOrEqOperator(lhn, rhn) shouldBe (val1 >= val2)
    }

    forAll(arbitrary[Float], arbitrary[Float]) { (val1, val2) =>
      val lhn = new FloatNode(val1)
      val rhn = new FloatNode(val2)
      LessOperator(lhn, rhn) shouldBe (val1 < val2)
      GreaterOperator(lhn, rhn) shouldBe (val1 > val2)
      LessOrEqOperator(lhn, rhn) shouldBe (val1 <= val2)
      GreaterOrEqOperator(lhn, rhn) shouldBe (val1 >= val2)
>>>>>>> 3c691df7
    }
  }

  "AndOperator" should "&& the lhs and rhs" in {
    forAll(Arbitrary.arbBool.arbitrary, Arbitrary.arbBool.arbitrary) { (b1, b2) =>
      AndOperator(b1, b2) shouldBe (b1 && b2)
    }
  }

  "OrOperator" should "|| the lhs and rhs" in {
    forAll(Arbitrary.arbBool.arbitrary, Arbitrary.arbBool.arbitrary) { (b1, b2) =>
      OrOperator(b1, b2) shouldBe (b1 || b2)
    }
  }
}<|MERGE_RESOLUTION|>--- conflicted
+++ resolved
@@ -16,65 +16,52 @@
 
 package io.gatling.jsonpath
 
-<<<<<<< HEAD
 import io.circe._
-=======
-import com.fasterxml.jackson.databind.node.{ BooleanNode, DoubleNode, FloatNode, IntNode, LongNode, TextNode }
-import org.scalacheck.Arbitrary
->>>>>>> 3c691df7
 import org.scalacheck.Arbitrary.arbitrary
-import org.scalacheck.{Arbitrary, Gen}
+import org.scalacheck.{ Arbitrary, Gen }
 import org.scalatest.prop.GeneratorDrivenPropertyChecks
-<<<<<<< HEAD
-import org.scalatest.{FlatSpec, Matchers}
+import org.scalatest.{ FlatSpec, Matchers }
 import Ordered.orderingToOrdered
-=======
-import org.scalatest.{ FlatSpec, Matchers }
->>>>>>> 3c691df7
-
-class ComparisonOperatorsSpec
-  extends FlatSpec
-  with Matchers
-  with GeneratorDrivenPropertyChecks {
-
-  lazy val genJsonString:Gen[Json] = for {
+
+class ComparisonOperatorsSpec extends FlatSpec with Matchers with GeneratorDrivenPropertyChecks {
+
+  lazy val genJsonString: Gen[Json] = for {
     v <- arbitrary[String]
   } yield Json.fromString(v)
 
-  lazy val genJsonBoolean:Gen[Json] = for {
+  lazy val genJsonBoolean: Gen[Json] = for {
     v <- arbitrary[Boolean]
   } yield Json.fromBoolean(v)
 
-  lazy val genJsonObj:Gen[Json] = for {
+  lazy val genJsonObj: Gen[Json] = for {
     v <- arbitrary[String]
   } yield Json.fromFields(Iterable(("test", Json.fromString(v))))
 
-  lazy val genJsonInt:Gen[Json] = for {
+  lazy val genJsonInt: Gen[Json] = for {
     v <- arbitrary[Int]
   } yield Json.fromInt(v)
 
-  lazy val genJsonLong:Gen[Json] = for {
+  lazy val genJsonLong: Gen[Json] = for {
     v <- arbitrary[Long]
   } yield Json.fromLong(v)
 
-  lazy val genJsonDouble:Gen[Json] = for {
+  lazy val genJsonDouble: Gen[Json] = for {
     v <- arbitrary[Double]
   } yield Json.fromDouble(v).get
 
-  lazy val genJsonFloat:Gen[Json] = for {
+  lazy val genJsonFloat: Gen[Json] = for {
     v <- arbitrary[Float]
   } yield Json.fromFloat(v).get
 
   implicit val jsonOrdering: Ordering[Json] = (x: Json, y: Json) => {
     (x, y) match {
-      case _ if x.isString && y.isString => x.asString.get.compare(y.asString.get)
+      case _ if x.isString && y.isString   => x.asString.get.compare(y.asString.get)
       case _ if x.isBoolean && y.isBoolean => x.asBoolean.get.compare(y.asBoolean.get)
-      case _ if x.isNumber && y.isNumber => x.asNumber.get.toBigDecimal.get.compare(y.asNumber.get.toBigDecimal.get)
+      case _ if x.isNumber && y.isNumber   => x.asNumber.get.toBigDecimal.get.compare(y.asNumber.get.toBigDecimal.get)
     }
   }
 
   "comparison operators" should "return false if types aren't compatible" in {
-<<<<<<< HEAD
     forAll(genJsonString, genJsonObj) { (s, anyVal) =>
       LessOperator(s, anyVal) shouldBe false
       GreaterOperator(s, anyVal) shouldBe false
@@ -94,76 +81,28 @@
       GreaterOperator(s, anyVal) shouldBe false
       LessOrEqOperator(s, anyVal) shouldBe false
       GreaterOrEqOperator(s, anyVal) shouldBe false
-=======
-    forAll(arbitrary[String], arbitrary[Int]) { (string, int) =>
-      val lhn = new TextNode(string)
-      val rhn = new IntNode(int)
-      LessOperator(lhn, rhn) shouldBe false
-      GreaterOperator(lhn, rhn) shouldBe false
-      LessOrEqOperator(lhn, rhn) shouldBe false
-      GreaterOrEqOperator(lhn, rhn) shouldBe false
-    }
-
-    forAll(arbitrary[Boolean], arbitrary[String]) { (bool, string) =>
-      val lhn = BooleanNode.valueOf(bool)
-      val rhn = new TextNode(string)
-      LessOperator(lhn, rhn) shouldBe false
-      GreaterOperator(lhn, rhn) shouldBe false
-      LessOrEqOperator(lhn, rhn) shouldBe false
-      GreaterOrEqOperator(lhn, rhn) shouldBe false
-    }
-
-    forAll(arbitrary[Int], arbitrary[String]) { (int, string) =>
-      val lhn = new IntNode(int)
-      val rhn = new TextNode(string)
-      LessOperator(lhn, rhn) shouldBe false
-      GreaterOperator(lhn, rhn) shouldBe false
-      LessOrEqOperator(lhn, rhn) shouldBe false
-      GreaterOrEqOperator(lhn, rhn) shouldBe false
->>>>>>> 3c691df7
     }
   }
 
   it should "properly compare Strings" in {
-<<<<<<< HEAD
     forAll(genJsonString, genJsonString) { (val1, val2) =>
       LessOperator(val1, val2) shouldBe (val1 < val2)
       GreaterOperator(val1, val2) shouldBe (val1 > val2)
       LessOrEqOperator(val1, val2) shouldBe (val1 <= val2)
       GreaterOrEqOperator(val1, val2) shouldBe (val1 >= val2)
-=======
-    forAll(arbitrary[String], arbitrary[String]) { (val1, val2) =>
-      val lhn = new TextNode(val1)
-      val rhn = new TextNode(val2)
-      LessOperator(lhn, rhn) shouldBe (val1 < val2)
-      GreaterOperator(lhn, rhn) shouldBe (val1 > val2)
-      LessOrEqOperator(lhn, rhn) shouldBe (val1 <= val2)
-      GreaterOrEqOperator(lhn, rhn) shouldBe (val1 >= val2)
->>>>>>> 3c691df7
     }
   }
 
   it should "properly compare Booleans" in {
-<<<<<<< HEAD
     forAll(genJsonBoolean, genJsonBoolean) { (val1, val2) =>
       LessOperator(val1, val2) shouldBe (val1 < val2)
       GreaterOperator(val1, val2) shouldBe (val1 > val2)
       LessOrEqOperator(val1, val2) shouldBe (val1 <= val2)
       GreaterOrEqOperator(val1, val2) shouldBe (val1 >= val2)
-=======
-    forAll(arbitrary[Boolean], arbitrary[Boolean]) { (val1, val2) =>
-      val lhn = BooleanNode.valueOf(val1)
-      val rhn = BooleanNode.valueOf(val2)
-      LessOperator(lhn, rhn) shouldBe (val1 < val2)
-      GreaterOperator(lhn, rhn) shouldBe (val1 > val2)
-      LessOrEqOperator(lhn, rhn) shouldBe (val1 <= val2)
-      GreaterOrEqOperator(lhn, rhn) shouldBe (val1 >= val2)
->>>>>>> 3c691df7
     }
   }
 
   it should "properly compare Int with other numeric types" in {
-<<<<<<< HEAD
     forAll(genJsonInt, genJsonInt) { (val1, val2) =>
       LessOperator(val1, val2) shouldBe (val1 < val2)
       GreaterOperator(val1, val2) shouldBe (val1 > val2)
@@ -190,47 +129,10 @@
       GreaterOperator(val1, val2) shouldBe (val1 > val2)
       LessOrEqOperator(val1, val2) shouldBe (val1 <= val2)
       GreaterOrEqOperator(val1, val2) shouldBe (val1 >= val2)
-=======
-    forAll(arbitrary[Int], arbitrary[Int]) { (val1, val2) =>
-      val lhn = new IntNode(val1)
-      val rhn = new IntNode(val2)
-      LessOperator(lhn, rhn) shouldBe (val1 < val2)
-      GreaterOperator(lhn, rhn) shouldBe (val1 > val2)
-      LessOrEqOperator(lhn, rhn) shouldBe (val1 <= val2)
-      GreaterOrEqOperator(lhn, rhn) shouldBe (val1 >= val2)
-    }
-
-    forAll(arbitrary[Int], arbitrary[Long]) { (val1, val2) =>
-      val lhn = new IntNode(val1)
-      val rhn = new LongNode(val2)
-      LessOperator(lhn, rhn) shouldBe (val1 < val2)
-      GreaterOperator(lhn, rhn) shouldBe (val1 > val2)
-      LessOrEqOperator(lhn, rhn) shouldBe (val1 <= val2)
-      GreaterOrEqOperator(lhn, rhn) shouldBe (val1 >= val2)
-    }
-
-    forAll(arbitrary[Int], arbitrary[Double]) { (val1, val2) =>
-      val lhn = new IntNode(val1)
-      val rhn = new DoubleNode(val2)
-      LessOperator(lhn, rhn) shouldBe (val1 < val2)
-      GreaterOperator(lhn, rhn) shouldBe (val1 > val2)
-      LessOrEqOperator(lhn, rhn) shouldBe (val1 <= val2)
-      GreaterOrEqOperator(lhn, rhn) shouldBe (val1 >= val2)
-    }
-
-    forAll(arbitrary[Int], arbitrary[Float]) { (val1, val2) =>
-      val lhn = new IntNode(val1)
-      val rhn = new FloatNode(val2)
-      LessOperator(lhn, rhn) shouldBe (val1 < val2)
-      GreaterOperator(lhn, rhn) shouldBe (val1 > val2)
-      LessOrEqOperator(lhn, rhn) shouldBe (val1 <= val2)
-      GreaterOrEqOperator(lhn, rhn) shouldBe (val1 >= val2)
->>>>>>> 3c691df7
     }
   }
 
   it should "properly compare Long with other numeric types" in {
-<<<<<<< HEAD
     forAll(genJsonLong, genJsonInt) { (val1, val2) =>
       LessOperator(val1, val2) shouldBe (val1 < val2)
       GreaterOperator(val1, val2) shouldBe (val1 > val2)
@@ -257,47 +159,10 @@
       GreaterOperator(val1, val2) shouldBe (val1 > val2)
       LessOrEqOperator(val1, val2) shouldBe (val1 <= val2)
       GreaterOrEqOperator(val1, val2) shouldBe (val1 >= val2)
-=======
-    forAll(arbitrary[Long], arbitrary[Int]) { (val1, val2) =>
-      val lhn = new LongNode(val1)
-      val rhn = new IntNode(val2)
-      LessOperator(lhn, rhn) shouldBe (val1 < val2)
-      GreaterOperator(lhn, rhn) shouldBe (val1 > val2)
-      LessOrEqOperator(lhn, rhn) shouldBe (val1 <= val2)
-      GreaterOrEqOperator(lhn, rhn) shouldBe (val1 >= val2)
-    }
-
-    forAll(arbitrary[Long], arbitrary[Long]) { (val1, val2) =>
-      val lhn = new LongNode(val1)
-      val rhn = new LongNode(val2)
-      LessOperator(lhn, rhn) shouldBe (val1 < val2)
-      GreaterOperator(lhn, rhn) shouldBe (val1 > val2)
-      LessOrEqOperator(lhn, rhn) shouldBe (val1 <= val2)
-      GreaterOrEqOperator(lhn, rhn) shouldBe (val1 >= val2)
-    }
-
-    forAll(arbitrary[Long], arbitrary[Double]) { (val1, val2) =>
-      val lhn = new LongNode(val1)
-      val rhn = new DoubleNode(val2)
-      LessOperator(lhn, rhn) shouldBe (val1 < val2)
-      GreaterOperator(lhn, rhn) shouldBe (val1 > val2)
-      LessOrEqOperator(lhn, rhn) shouldBe (val1 <= val2)
-      GreaterOrEqOperator(lhn, rhn) shouldBe (val1 >= val2)
-    }
-
-    forAll(arbitrary[Long], arbitrary[Float]) { (val1, val2) =>
-      val lhn = new LongNode(val1)
-      val rhn = new FloatNode(val2)
-      LessOperator(lhn, rhn) shouldBe (val1 < val2)
-      GreaterOperator(lhn, rhn) shouldBe (val1 > val2)
-      LessOrEqOperator(lhn, rhn) shouldBe (val1 <= val2)
-      GreaterOrEqOperator(lhn, rhn) shouldBe (val1 >= val2)
->>>>>>> 3c691df7
     }
   }
 
   it should "properly compare Double with other numeric types" in {
-<<<<<<< HEAD
     forAll(genJsonDouble, genJsonInt) { (val1, val2) =>
       LessOperator(val1, val2) shouldBe (val1 < val2)
       GreaterOperator(val1, val2) shouldBe (val1 > val2)
@@ -324,47 +189,10 @@
       GreaterOperator(val1, val2) shouldBe (val1 > val2)
       LessOrEqOperator(val1, val2) shouldBe (val1 <= val2)
       GreaterOrEqOperator(val1, val2) shouldBe (val1 >= val2)
-=======
-    forAll(arbitrary[Double], arbitrary[Int]) { (val1, val2) =>
-      val lhn = new DoubleNode(val1)
-      val rhn = new IntNode(val2)
-      LessOperator(lhn, rhn) shouldBe (val1 < val2)
-      GreaterOperator(lhn, rhn) shouldBe (val1 > val2)
-      LessOrEqOperator(lhn, rhn) shouldBe (val1 <= val2)
-      GreaterOrEqOperator(lhn, rhn) shouldBe (val1 >= val2)
-    }
-
-    forAll(arbitrary[Double], arbitrary[Long]) { (val1, val2) =>
-      val lhn = new DoubleNode(val1)
-      val rhn = new LongNode(val2)
-      LessOperator(lhn, rhn) shouldBe (val1 < val2)
-      GreaterOperator(lhn, rhn) shouldBe (val1 > val2)
-      LessOrEqOperator(lhn, rhn) shouldBe (val1 <= val2)
-      GreaterOrEqOperator(lhn, rhn) shouldBe (val1 >= val2)
-    }
-
-    forAll(arbitrary[Double], arbitrary[Double]) { (val1, val2) =>
-      val lhn = new DoubleNode(val1)
-      val rhn = new DoubleNode(val2)
-      LessOperator(lhn, rhn) shouldBe (val1 < val2)
-      GreaterOperator(lhn, rhn) shouldBe (val1 > val2)
-      LessOrEqOperator(lhn, rhn) shouldBe (val1 <= val2)
-      GreaterOrEqOperator(lhn, rhn) shouldBe (val1 >= val2)
-    }
-
-    forAll(arbitrary[Double], arbitrary[Float]) { (val1, val2) =>
-      val lhn = new DoubleNode(val1)
-      val rhn = new FloatNode(val2)
-      LessOperator(lhn, rhn) shouldBe (val1 < val2)
-      GreaterOperator(lhn, rhn) shouldBe (val1 > val2)
-      LessOrEqOperator(lhn, rhn) shouldBe (val1 <= val2)
-      GreaterOrEqOperator(lhn, rhn) shouldBe (val1 >= val2)
->>>>>>> 3c691df7
     }
   }
 
   it should "properly compare Float with other numeric types" in {
-<<<<<<< HEAD
     forAll(genJsonFloat, genJsonInt) { (val1, val2) =>
       LessOperator(val1, val2) shouldBe (val1 < val2)
       GreaterOperator(val1, val2) shouldBe (val1 > val2)
@@ -391,42 +219,6 @@
       GreaterOperator(val1, val2) shouldBe (val1 > val2)
       LessOrEqOperator(val1, val2) shouldBe (val1 <= val2)
       GreaterOrEqOperator(val1, val2) shouldBe (val1 >= val2)
-=======
-    forAll(arbitrary[Float], arbitrary[Int]) { (val1, val2) =>
-      val lhn = new FloatNode(val1)
-      val rhn = new IntNode(val2)
-      LessOperator(lhn, rhn) shouldBe (val1 < val2)
-      GreaterOperator(lhn, rhn) shouldBe (val1 > val2)
-      LessOrEqOperator(lhn, rhn) shouldBe (val1 <= val2)
-      GreaterOrEqOperator(lhn, rhn) shouldBe (val1 >= val2)
-    }
-
-    forAll(arbitrary[Float], arbitrary[Long]) { (val1, val2) =>
-      val lhn = new FloatNode(val1)
-      val rhn = new LongNode(val2)
-      LessOperator(lhn, rhn) shouldBe (val1 < val2)
-      GreaterOperator(lhn, rhn) shouldBe (val1 > val2)
-      LessOrEqOperator(lhn, rhn) shouldBe (val1 <= val2)
-      GreaterOrEqOperator(lhn, rhn) shouldBe (val1 >= val2)
-    }
-
-    forAll(arbitrary[Float], arbitrary[Double]) { (val1, val2) =>
-      val lhn = new FloatNode(val1)
-      val rhn = new DoubleNode(val2)
-      LessOperator(lhn, rhn) shouldBe (val1 < val2)
-      GreaterOperator(lhn, rhn) shouldBe (val1 > val2)
-      LessOrEqOperator(lhn, rhn) shouldBe (val1 <= val2)
-      GreaterOrEqOperator(lhn, rhn) shouldBe (val1 >= val2)
-    }
-
-    forAll(arbitrary[Float], arbitrary[Float]) { (val1, val2) =>
-      val lhn = new FloatNode(val1)
-      val rhn = new FloatNode(val2)
-      LessOperator(lhn, rhn) shouldBe (val1 < val2)
-      GreaterOperator(lhn, rhn) shouldBe (val1 > val2)
-      LessOrEqOperator(lhn, rhn) shouldBe (val1 <= val2)
-      GreaterOrEqOperator(lhn, rhn) shouldBe (val1 >= val2)
->>>>>>> 3c691df7
     }
   }
 
