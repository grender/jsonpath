/*
 * Copyright 2011-2019 GatlingCorp (https://gatling.io)
 *
 * Licensed under the Apache License, Version 2.0 (the "License");
 * you may not use this file except in compliance with the License.
 * You may obtain a copy of the License at
 *
 *  http://www.apache.org/licenses/LICENSE-2.0
 *
 * Unless required by applicable law or agreed to in writing, software
 * distributed under the License is distributed on an "AS IS" BASIS,
 * WITHOUT WARRANTIES OR CONDITIONS OF ANY KIND, either express or implied.
 * See the License for the specific language governing permissions and
 * limitations under the License.
 */

package io.gatling.jsonpath

import io.circe.Json
import org.scalatest.FlatSpec
import org.scalatest.matchers.{MatchResult, Matcher}
import io.gatling.jsonpath.Parser._
import io.gatling.jsonpath.AST._
import org.scalatest.Matchers

class StringSpec extends FlatSpec with Matchers {
  "Fast string replacement" should "work as expected" in {
    fastReplaceAll("foo", "f", "b") shouldBe "boo"
    fastReplaceAll("foobarqix", "bar", "B") shouldBe "fooBqix"
    fastReplaceAll("foo-foo-foo-bar-foo", "foo", "f") shouldBe "f-f-f-bar-f"
  }
}

class ParserSpec extends FlatSpec with Matchers with ParsingMatchers {

  "Field parsing" should "work with standard names" in {
    def shouldParseField(name: String) = {
      val field = Field(name)
      parse(dotField, s".$name") should beParsedAs(field)
      parse(subscriptField, s"['$name']") should beParsedAs(field)
      parse(subscriptField, s"""["$name"]""") should beParsedAs(field)
    }

    shouldParseField("foo")
    shouldParseField("$foo")
    shouldParseField("Foo$1bar")
    shouldParseField("_1-2-3")
    shouldParseField("ñ1çölå$")
    shouldParseField("#token")
  }

  it should "work with the root object" in {
    parse(Parser.root, "$") should beParsedAs(RootNode)
  }

  it should "work when having multiple fields" in {
    parse(fieldAccessors, "['foo', 'bar', 'baz']") should beParsedAs(MultiField(List("foo", "bar", "baz")))
    parse(fieldAccessors, "['a', 'b c', 'd.e']") should beParsedAs(MultiField(List("a", "b c", "d.e")))
  }

  it should "support single quoted fields" in {
    parse(fieldAccessors, "['foo']") should beParsedAs(Field("foo"))
    parse(fieldAccessors, """['I\'m happy']""") should beParsedAs(Field("I'm happy"))
  }

  it should "support double quoted fields" in {
    parse(fieldAccessors, """["foo"]""") should beParsedAs(Field("foo"))
    parse(fieldAccessors, """["say \"hello\"!"]""") should beParsedAs(Field("""say "hello"!"""))
    parse(fieldAccessors, """["\"foo\""]""") should beParsedAs(Field("\"foo\""))
  }

  it should "support the 'any fields' syntax" in {
    parse(fieldAccessors, ".*") should beParsedAs(AnyField)
    parse(fieldAccessors, "['*']") should beParsedAs(AnyField)
    parse(fieldAccessors, """["*"]""") should beParsedAs(AnyField)
  }

  "Array parsing" should "work with random array accessors" in {
    parse(arrayAccessors, "[1]") should beParsedAs(ArrayRandomAccess(1 :: Nil))
    parse(arrayAccessors, "[42]") should beParsedAs(ArrayRandomAccess(42 :: Nil))
    parse(arrayAccessors, "[-1]") should beParsedAs(ArrayRandomAccess(-1 :: Nil))
    parse(arrayAccessors, "[-1,42 , -9]") should beParsedAs(ArrayRandomAccess(-1 :: 42 :: -9 :: Nil))
  }

  it should "should parse correctly the array slice operator" in {
    // 1 separator
    parse(arrayAccessors, "[:]") should beParsedAs(ArraySlice(None, None, 1))
    parse(arrayAccessors, "[2:]") should beParsedAs(ArraySlice(Some(2), None, 1))
    parse(arrayAccessors, "[:2]") should beParsedAs(ArraySlice(None, Some(2)))
    parse(arrayAccessors, "[2:4]") should beParsedAs(ArraySlice(Some(2), Some(4)))

    // 2 separators
    parse(arrayAccessors, "[::]") should beParsedAs(ArraySlice(None, None, 1))
    parse(arrayAccessors, "[::2]") should beParsedAs(ArraySlice(None, None, 2))
    parse(arrayAccessors, "[2::]") should beParsedAs(ArraySlice(Some(2), None, 1))
    parse(arrayAccessors, "[4::2]") should beParsedAs(ArraySlice(Some(4), None, 2))
    parse(arrayAccessors, "[:4:2]") should beParsedAs(ArraySlice(None, Some(4), 2))
    parse(arrayAccessors, "[0:8:2]") should beParsedAs(ArraySlice(Some(0), Some(8), 2))
  }

  it should "work with array access on the root object" in {
    new Parser().compile("$[1]").get should be(RootNode :: ArrayRandomAccess(List(1)) :: Nil)
    new Parser().compile("$[*]").get should be(RootNode :: ArraySlice(None, None) :: Nil)
  }

  it should "work with array access on fields" in {
    parse(pathSequence, ".foo[1]").get should be(Field("foo") :: ArrayRandomAccess(List(1)) :: Nil)
    parse(pathSequence, ".ñ1çölå$[*]").get should be(Field("ñ1çölå$") :: ArraySlice(None, None) :: Nil)
  }

  it should "work with array access on subscript fields" in {
    parse(pathSequence, "['foo'][1]").get should be(Field("foo") :: ArrayRandomAccess(List(1)) :: Nil)
    parse(pathSequence, "['ñ1çölå$'][*]").get should be(Field("ñ1çölå$") :: ArraySlice(None, None) :: Nil)
  }

  "Dot fields" should "get parsed properly" in {
    parse(dotField, ".foo") should beParsedAs(Field("foo"))
    parse(dotField, ".ñ1çölå$") should beParsedAs(Field("ñ1çölå$"))
  }

  it should "work on the root element" in {
    new Parser().compile("$.foo").get should be(RootNode :: Field("foo") :: Nil)
    new Parser().compile("$['foo']").get should be(RootNode :: Field("foo") :: Nil)

    // TODO  : how to access childs w/ ['xxx'] notation
    new Parser().compile("$..foo").get should be(RootNode :: RecursiveField("foo") :: Nil)
  }

  // cf : http://goessner.net/articles/JsonPath
  "Expressions from Goessner specs" should "be correctly parsed" in {
    def shouldParse(query: String, expected: Any) = {
      new Parser().compile(query).get should be(expected)
    }

    shouldParse("$.store.book[0].title", List(
      RootNode,
      Field("store"),
      Field("book"), ArrayRandomAccess(List(0)),
      Field("title")
    ))
    shouldParse("$['store']['book'][0]['title']", List(
      RootNode,
      Field("store"),
      Field("book"), ArrayRandomAccess(List(0)),
      Field("title")
    ))
    shouldParse("$.store.book[*].author", List(
      RootNode,
      Field("store"),
      Field("book"), ArraySlice(None, None),
      Field("author")
    ))
    shouldParse("$..author", List(RootNode, RecursiveField("author")))
    shouldParse("$.store.*", List(RootNode, Field("store"), AnyField))
    shouldParse("$.store..price", List(RootNode, Field("store"), RecursiveField("price")))
    shouldParse("$..*", List(RootNode, RecursiveAnyField))
    shouldParse("$.*", List(RootNode, AnyField))
    shouldParse("$..book[2]", List(RootNode, RecursiveField("book"), ArrayRandomAccess(List(2))))
    shouldParse("$.book[*]", List(RootNode, Field("book"), ArraySlice(None, None)))
    shouldParse("$..book[*]", List(RootNode, RecursiveField("book"), ArraySlice(None, None)))
    shouldParse("$.store['store']..book['book'][0].title..title['title'].*..*.book[*]..book[*]", List(
      RootNode,
      Field("store"),
      Field("store"),
      RecursiveField("book"),
      Field("book"), ArrayRandomAccess(List(0)),
      Field("title"),
      RecursiveField("title"),
      Field("title"),
      AnyField,
      RecursiveAnyField,
      Field("book"), ArraySlice(None, None),
      RecursiveField("book"), ArraySlice(None, None)
    ))
  }

  "Failures" should "be handled gracefully" in {
    def gracefulFailure(query: String): Unit =
      new Parser().compile(query) match {
        case Parser.Failure(msg, _) =>
          info(s"""that's an expected failure for "$query": $msg""")
        case other =>
          fail(s"""a Failure was expected but instead, for "$query" got: $other""")
      }

    gracefulFailure("")
    gracefulFailure("foo")
    gracefulFailure("$f")
    gracefulFailure("$.[42]")
    gracefulFailure("$.[1:2,3]")
    gracefulFailure("$.[?(@.foo && 2)]")
  }

  "Filters" should "work with subqueries" in {
    parse(subscriptFilter, "[?(@..foo)]") should beParsedAs(
      HasFilter(SubQuery(List(CurrentNode, RecursiveField("foo"))))
    )
    parse(subscriptFilter, "[?(@.foo.baz)]") should beParsedAs(
      HasFilter(SubQuery(List(CurrentNode, Field("foo"), Field("baz"))))
    )
    parse(subscriptFilter, "[?(@['foo'])]") should beParsedAs(
      HasFilter(SubQuery(List(CurrentNode, Field("foo"))))
    )

    new Parser().compile("$.things[?(@.foo.bar)]").get should be(RootNode
      :: Field("things")
      :: HasFilter(SubQuery(CurrentNode :: Field("foo") :: Field("bar") :: Nil))
      :: Nil)

  }

  it should "work with some predefined comparison operators" in {

    // Check all supported ordering operators
    parse(subscriptFilter, "[?(@ == 2)]") should beParsedAs(
<<<<<<< HEAD
      ComparisonFilter(EqOperator, SubQuery(List(CurrentNode)), JPLong(Json.fromLong(2)))
    )
    parse(subscriptFilter, "[?(@ <= 2)]") should beParsedAs(
      ComparisonFilter(LessOrEqOperator, SubQuery(List(CurrentNode)), JPLong(Json.fromLong(2)))
    )
    parse(subscriptFilter, "[?(@ >= 2)]") should beParsedAs(
      ComparisonFilter(GreaterOrEqOperator, SubQuery(List(CurrentNode)), JPLong(Json.fromLong(2)))
    )
    parse(subscriptFilter, "[?(@ < 2)]") should beParsedAs(
      ComparisonFilter(LessOperator, SubQuery(List(CurrentNode)), JPLong(Json.fromLong(2)))
    )
    parse(subscriptFilter, "[?(@ > 2)]") should beParsedAs(
      ComparisonFilter(GreaterOperator, SubQuery(List(CurrentNode)), JPLong(Json.fromLong(2)))
=======
      ComparisonFilter(EqOperator, SubQuery(List(CurrentNode)), FilterDirectValue.long(2))
    )
    parse(subscriptFilter, "[?(@==2)]") should beParsedAs(
      ComparisonFilter(EqOperator, SubQuery(List(CurrentNode)), FilterDirectValue.long(2))
    )
    parse(subscriptFilter, "[?(@ <= 2)]") should beParsedAs(
      ComparisonFilter(LessOrEqOperator, SubQuery(List(CurrentNode)), FilterDirectValue.long(2))
    )
    parse(subscriptFilter, "[?(@<=2)]") should beParsedAs(
      ComparisonFilter(LessOrEqOperator, SubQuery(List(CurrentNode)), FilterDirectValue.long(2))
    )
    parse(subscriptFilter, "[?(@ >= 2)]") should beParsedAs(
      ComparisonFilter(GreaterOrEqOperator, SubQuery(List(CurrentNode)), FilterDirectValue.long(2))
    )
    parse(subscriptFilter, "[?(@>=2)]") should beParsedAs(
      ComparisonFilter(GreaterOrEqOperator, SubQuery(List(CurrentNode)), FilterDirectValue.long(2))
    )
    parse(subscriptFilter, "[?(@ < 2)]") should beParsedAs(
      ComparisonFilter(LessOperator, SubQuery(List(CurrentNode)), FilterDirectValue.long(2))
    )
    parse(subscriptFilter, "[?(@<2)]") should beParsedAs(
      ComparisonFilter(LessOperator, SubQuery(List(CurrentNode)), FilterDirectValue.long(2))
    )
    parse(subscriptFilter, "[?(@ > 2)]") should beParsedAs(
      ComparisonFilter(GreaterOperator, SubQuery(List(CurrentNode)), FilterDirectValue.long(2))
    )
    parse(subscriptFilter, "[?(@>2)]") should beParsedAs(
      ComparisonFilter(GreaterOperator, SubQuery(List(CurrentNode)), FilterDirectValue.long(2))
>>>>>>> 3c691df7
    )
    parse(subscriptFilter, "[?(@ == true)]") should beParsedAs(
      ComparisonFilter(EqOperator, SubQuery(List(CurrentNode)), FilterDirectValue.True)
    )
    parse(subscriptFilter, "[?(@==true)]") should beParsedAs(
      ComparisonFilter(EqOperator, SubQuery(List(CurrentNode)), FilterDirectValue.True)
    )
    parse(subscriptFilter, "[?(@ != false)]") should beParsedAs(
      ComparisonFilter(NotEqOperator, SubQuery(List(CurrentNode)), FilterDirectValue.False)
    )
    parse(subscriptFilter, "[?(@!=false)]") should beParsedAs(
      ComparisonFilter(NotEqOperator, SubQuery(List(CurrentNode)), FilterDirectValue.False)
    )
    parse(subscriptFilter, "[?(@ == null)]") should beParsedAs(
      ComparisonFilter(EqOperator, SubQuery(List(CurrentNode)), FilterDirectValue.Null)
    )
    parse(subscriptFilter, "[?(@==null)]") should beParsedAs(
      ComparisonFilter(EqOperator, SubQuery(List(CurrentNode)), FilterDirectValue.Null)
    )

    // Trickier Json path expressions
    parse(subscriptFilter, "[?(@.foo == 2)]") should beParsedAs(
<<<<<<< HEAD
      ComparisonFilter(EqOperator, SubQuery(List(CurrentNode, Field("foo"))), JPLong(Json.fromLong(2)))
=======
      ComparisonFilter(EqOperator, SubQuery(List(CurrentNode, Field("foo"))), FilterDirectValue.long(2))
>>>>>>> 3c691df7
    )
    parse(subscriptFilter, "[?(true == @.foo)]") should beParsedAs(
      ComparisonFilter(EqOperator, FilterDirectValue.True, SubQuery(List(CurrentNode, Field("foo"))))
    )
    parse(subscriptFilter, "[?(2 == @['foo'])]") should beParsedAs(
<<<<<<< HEAD
      ComparisonFilter(EqOperator, JPLong(Json.fromLong(2)), SubQuery(List(CurrentNode, Field("foo"))))
=======
      ComparisonFilter(EqOperator, FilterDirectValue.long(2), SubQuery(List(CurrentNode, Field("foo"))))
>>>>>>> 3c691df7
    )

    // Allow reference to the root object
    parse(subscriptFilter, "[?(@ == $['foo'])]") should beParsedAs(
      ComparisonFilter(EqOperator, SubQuery(List(CurrentNode)), SubQuery(List(RootNode, Field("foo"))))
    )

    new Parser().compile("$['points'][?(@['y'] >= 3)].id").get should be(RootNode
      :: Field("points")
<<<<<<< HEAD
      :: ComparisonFilter(GreaterOrEqOperator, SubQuery(List(CurrentNode, Field("y"))), JPLong(Json.fromLong(3)))
=======
      :: ComparisonFilter(GreaterOrEqOperator, SubQuery(List(CurrentNode, Field("y"))), FilterDirectValue.long(3))
>>>>>>> 3c691df7
      :: Field("id") :: Nil)

    new Parser().compile("$.points[?(@['id']=='i4')].x").get should be(RootNode
      :: Field("points")
<<<<<<< HEAD
      :: ComparisonFilter(EqOperator, SubQuery(List(CurrentNode, Field("id"))), JPString(Json.fromString("i4")))
=======
      :: ComparisonFilter(EqOperator, SubQuery(List(CurrentNode, Field("id"))), FilterDirectValue.string("i4"))
>>>>>>> 3c691df7
      :: Field("x") :: Nil)

    new Parser().compile("""$.points[?(@['id']=="i4")].x""").get should be(RootNode
      :: Field("points")
<<<<<<< HEAD
      :: ComparisonFilter(EqOperator, SubQuery(List(CurrentNode, Field("id"))), JPString(Json.fromString("i4")))
=======
      :: ComparisonFilter(EqOperator, SubQuery(List(CurrentNode, Field("id"))), FilterDirectValue.string("i4"))
>>>>>>> 3c691df7
      :: Field("x") :: Nil)
  }

  it should "work with some predefined boolean operators" in {
    parse(subscriptFilter, "[?(@.foo && @.bar)]") should beParsedAs(
      BooleanFilter(
        AndOperator,
        HasFilter(SubQuery(List(CurrentNode, Field("foo")))),
        HasFilter(SubQuery(List(CurrentNode, Field("bar"))))
      )
    )

    parse(subscriptFilter, "[?(@.foo || @.bar)]") should beParsedAs(
      BooleanFilter(
        OrOperator,
        HasFilter(SubQuery(List(CurrentNode, Field("foo")))),
        HasFilter(SubQuery(List(CurrentNode, Field("bar"))))
      )
    )

    parse(subscriptFilter, "[?(@.foo || @.bar && @.quix)]") should beParsedAs(
      BooleanFilter(
        OrOperator,
        HasFilter(SubQuery(CurrentNode :: Field("foo") :: Nil)),
        BooleanFilter(
          AndOperator,
          HasFilter(SubQuery(CurrentNode :: Field("bar") :: Nil)),
          HasFilter(SubQuery(CurrentNode :: Field("quix") :: Nil))
        )
      )
    )

    parse(subscriptFilter, "[?(@.foo && @.bar || @.quix)]") should beParsedAs(
      BooleanFilter(
        OrOperator,
        BooleanFilter(
          AndOperator,
          HasFilter(SubQuery(CurrentNode :: Field("foo") :: Nil)),
          HasFilter(SubQuery(CurrentNode :: Field("bar") :: Nil))
        ),
        HasFilter(SubQuery(CurrentNode :: Field("quix") :: Nil))
      )
    )

    parse(subscriptFilter, "[?(@.foo || @.bar <= 2)]") should beParsedAs(
      BooleanFilter(
        OrOperator,
        HasFilter(SubQuery(List(CurrentNode, Field("foo")))),
<<<<<<< HEAD
        ComparisonFilter(LessOrEqOperator, SubQuery(List(CurrentNode, Field("bar"))), JPLong(Json.fromLong(2)))
=======
        ComparisonFilter(LessOrEqOperator, SubQuery(List(CurrentNode, Field("bar"))), FilterDirectValue.long(2))
>>>>>>> 3c691df7
      )
    )
  }
}

trait ParsingMatchers {

  class SuccessBeMatcher[+T <: AstToken](expected: T) extends Matcher[Parser.ParseResult[AstToken]] {
    def apply(left: Parser.ParseResult[AstToken]): MatchResult = {
      left match {
        case Parser.Success(res, _) => MatchResult(
          expected == res,
          s"$res is not equal to expected value $expected",
          s"$res is equal to $expected but it shouldn't be"
        )
        case Parser.NoSuccess(msg, _) => MatchResult(
          matches = false,
          s"parsing issue, $msg",
          s"parsing issue, $msg"
        )
      }
    }
  }

  def beParsedAs[T <: AstToken](expected: T) = new SuccessBeMatcher(expected)
}<|MERGE_RESOLUTION|>--- conflicted
+++ resolved
@@ -18,16 +18,18 @@
 
 import io.circe.Json
 import org.scalatest.FlatSpec
-import org.scalatest.matchers.{MatchResult, Matcher}
+import org.scalatest.matchers.{ MatchResult, Matcher }
 import io.gatling.jsonpath.Parser._
 import io.gatling.jsonpath.AST._
 import org.scalatest.Matchers
 
 class StringSpec extends FlatSpec with Matchers {
+  import FastStringOps._
   "Fast string replacement" should "work as expected" in {
-    fastReplaceAll("foo", "f", "b") shouldBe "boo"
-    fastReplaceAll("foobarqix", "bar", "B") shouldBe "fooBqix"
-    fastReplaceAll("foo-foo-foo-bar-foo", "foo", "f") shouldBe "f-f-f-bar-f"
+    "foo".fastReplaceAll("", "bar") shouldBe "foo"
+    "foo".fastReplaceAll("bar", "") shouldBe "foo"
+    "foobarqix".fastReplaceAll("bar", "B") shouldBe "fooBqix"
+    "foo-foo-foo-bar-foo".fastReplaceAll("foo", "f") shouldBe "f-f-f-bar-f"
   }
 }
 
@@ -132,24 +134,36 @@
       new Parser().compile(query).get should be(expected)
     }
 
-    shouldParse("$.store.book[0].title", List(
-      RootNode,
-      Field("store"),
-      Field("book"), ArrayRandomAccess(List(0)),
-      Field("title")
-    ))
-    shouldParse("$['store']['book'][0]['title']", List(
-      RootNode,
-      Field("store"),
-      Field("book"), ArrayRandomAccess(List(0)),
-      Field("title")
-    ))
-    shouldParse("$.store.book[*].author", List(
-      RootNode,
-      Field("store"),
-      Field("book"), ArraySlice(None, None),
-      Field("author")
-    ))
+    shouldParse(
+      "$.store.book[0].title",
+      List(
+        RootNode,
+        Field("store"),
+        Field("book"),
+        ArrayRandomAccess(List(0)),
+        Field("title")
+      )
+    )
+    shouldParse(
+      "$['store']['book'][0]['title']",
+      List(
+        RootNode,
+        Field("store"),
+        Field("book"),
+        ArrayRandomAccess(List(0)),
+        Field("title")
+      )
+    )
+    shouldParse(
+      "$.store.book[*].author",
+      List(
+        RootNode,
+        Field("store"),
+        Field("book"),
+        ArraySlice(None, None),
+        Field("author")
+      )
+    )
     shouldParse("$..author", List(RootNode, RecursiveField("author")))
     shouldParse("$.store.*", List(RootNode, Field("store"), AnyField))
     shouldParse("$.store..price", List(RootNode, Field("store"), RecursiveField("price")))
@@ -158,20 +172,26 @@
     shouldParse("$..book[2]", List(RootNode, RecursiveField("book"), ArrayRandomAccess(List(2))))
     shouldParse("$.book[*]", List(RootNode, Field("book"), ArraySlice(None, None)))
     shouldParse("$..book[*]", List(RootNode, RecursiveField("book"), ArraySlice(None, None)))
-    shouldParse("$.store['store']..book['book'][0].title..title['title'].*..*.book[*]..book[*]", List(
-      RootNode,
-      Field("store"),
-      Field("store"),
-      RecursiveField("book"),
-      Field("book"), ArrayRandomAccess(List(0)),
-      Field("title"),
-      RecursiveField("title"),
-      Field("title"),
-      AnyField,
-      RecursiveAnyField,
-      Field("book"), ArraySlice(None, None),
-      RecursiveField("book"), ArraySlice(None, None)
-    ))
+    shouldParse(
+      "$.store['store']..book['book'][0].title..title['title'].*..*.book[*]..book[*]",
+      List(
+        RootNode,
+        Field("store"),
+        Field("store"),
+        RecursiveField("book"),
+        Field("book"),
+        ArrayRandomAccess(List(0)),
+        Field("title"),
+        RecursiveField("title"),
+        Field("title"),
+        AnyField,
+        RecursiveAnyField,
+        Field("book"),
+        ArraySlice(None, None),
+        RecursiveField("book"),
+        ArraySlice(None, None)
+      )
+    )
   }
 
   "Failures" should "be handled gracefully" in {
@@ -202,10 +222,12 @@
       HasFilter(SubQuery(List(CurrentNode, Field("foo"))))
     )
 
-    new Parser().compile("$.things[?(@.foo.bar)]").get should be(RootNode
-      :: Field("things")
-      :: HasFilter(SubQuery(CurrentNode :: Field("foo") :: Field("bar") :: Nil))
-      :: Nil)
+    new Parser().compile("$.things[?(@.foo.bar)]").get should be(
+      RootNode
+        :: Field("things")
+        :: HasFilter(SubQuery(CurrentNode :: Field("foo") :: Field("bar") :: Nil))
+        :: Nil
+    )
 
   }
 
@@ -213,87 +235,63 @@
 
     // Check all supported ordering operators
     parse(subscriptFilter, "[?(@ == 2)]") should beParsedAs(
-<<<<<<< HEAD
+      ComparisonFilter(EqOperator, SubQuery(List(CurrentNode)), JPLong(Json.fromLong(2)))
+    )
+    parse(subscriptFilter, "[?(@==2)]") should beParsedAs(
       ComparisonFilter(EqOperator, SubQuery(List(CurrentNode)), JPLong(Json.fromLong(2)))
     )
     parse(subscriptFilter, "[?(@ <= 2)]") should beParsedAs(
       ComparisonFilter(LessOrEqOperator, SubQuery(List(CurrentNode)), JPLong(Json.fromLong(2)))
     )
+    parse(subscriptFilter, "[?(@<=2)]") should beParsedAs(
+      ComparisonFilter(LessOrEqOperator, SubQuery(List(CurrentNode)), JPLong(Json.fromLong(2)))
+    )
     parse(subscriptFilter, "[?(@ >= 2)]") should beParsedAs(
       ComparisonFilter(GreaterOrEqOperator, SubQuery(List(CurrentNode)), JPLong(Json.fromLong(2)))
     )
+    parse(subscriptFilter, "[?(@>=2)]") should beParsedAs(
+      ComparisonFilter(GreaterOrEqOperator, SubQuery(List(CurrentNode)), JPLong(Json.fromLong(2)))
+    )
     parse(subscriptFilter, "[?(@ < 2)]") should beParsedAs(
       ComparisonFilter(LessOperator, SubQuery(List(CurrentNode)), JPLong(Json.fromLong(2)))
     )
+    parse(subscriptFilter, "[?(@<2)]") should beParsedAs(
+      ComparisonFilter(LessOperator, SubQuery(List(CurrentNode)), JPLong(Json.fromLong(2)))
+    )
     parse(subscriptFilter, "[?(@ > 2)]") should beParsedAs(
       ComparisonFilter(GreaterOperator, SubQuery(List(CurrentNode)), JPLong(Json.fromLong(2)))
-=======
-      ComparisonFilter(EqOperator, SubQuery(List(CurrentNode)), FilterDirectValue.long(2))
-    )
-    parse(subscriptFilter, "[?(@==2)]") should beParsedAs(
-      ComparisonFilter(EqOperator, SubQuery(List(CurrentNode)), FilterDirectValue.long(2))
-    )
-    parse(subscriptFilter, "[?(@ <= 2)]") should beParsedAs(
-      ComparisonFilter(LessOrEqOperator, SubQuery(List(CurrentNode)), FilterDirectValue.long(2))
-    )
-    parse(subscriptFilter, "[?(@<=2)]") should beParsedAs(
-      ComparisonFilter(LessOrEqOperator, SubQuery(List(CurrentNode)), FilterDirectValue.long(2))
-    )
-    parse(subscriptFilter, "[?(@ >= 2)]") should beParsedAs(
-      ComparisonFilter(GreaterOrEqOperator, SubQuery(List(CurrentNode)), FilterDirectValue.long(2))
-    )
-    parse(subscriptFilter, "[?(@>=2)]") should beParsedAs(
-      ComparisonFilter(GreaterOrEqOperator, SubQuery(List(CurrentNode)), FilterDirectValue.long(2))
-    )
-    parse(subscriptFilter, "[?(@ < 2)]") should beParsedAs(
-      ComparisonFilter(LessOperator, SubQuery(List(CurrentNode)), FilterDirectValue.long(2))
-    )
-    parse(subscriptFilter, "[?(@<2)]") should beParsedAs(
-      ComparisonFilter(LessOperator, SubQuery(List(CurrentNode)), FilterDirectValue.long(2))
-    )
-    parse(subscriptFilter, "[?(@ > 2)]") should beParsedAs(
-      ComparisonFilter(GreaterOperator, SubQuery(List(CurrentNode)), FilterDirectValue.long(2))
     )
     parse(subscriptFilter, "[?(@>2)]") should beParsedAs(
-      ComparisonFilter(GreaterOperator, SubQuery(List(CurrentNode)), FilterDirectValue.long(2))
->>>>>>> 3c691df7
+      ComparisonFilter(GreaterOperator, SubQuery(List(CurrentNode)), JPLong(Json.fromLong(2)))
     )
     parse(subscriptFilter, "[?(@ == true)]") should beParsedAs(
-      ComparisonFilter(EqOperator, SubQuery(List(CurrentNode)), FilterDirectValue.True)
+      ComparisonFilter(EqOperator, SubQuery(List(CurrentNode)), JPTrue)
     )
     parse(subscriptFilter, "[?(@==true)]") should beParsedAs(
-      ComparisonFilter(EqOperator, SubQuery(List(CurrentNode)), FilterDirectValue.True)
+      ComparisonFilter(EqOperator, SubQuery(List(CurrentNode)), JPTrue)
     )
     parse(subscriptFilter, "[?(@ != false)]") should beParsedAs(
-      ComparisonFilter(NotEqOperator, SubQuery(List(CurrentNode)), FilterDirectValue.False)
+      ComparisonFilter(NotEqOperator, SubQuery(List(CurrentNode)), JPFalse)
     )
     parse(subscriptFilter, "[?(@!=false)]") should beParsedAs(
-      ComparisonFilter(NotEqOperator, SubQuery(List(CurrentNode)), FilterDirectValue.False)
+      ComparisonFilter(NotEqOperator, SubQuery(List(CurrentNode)), JPFalse)
     )
     parse(subscriptFilter, "[?(@ == null)]") should beParsedAs(
-      ComparisonFilter(EqOperator, SubQuery(List(CurrentNode)), FilterDirectValue.Null)
+      ComparisonFilter(EqOperator, SubQuery(List(CurrentNode)), JPNull)
     )
     parse(subscriptFilter, "[?(@==null)]") should beParsedAs(
-      ComparisonFilter(EqOperator, SubQuery(List(CurrentNode)), FilterDirectValue.Null)
+      ComparisonFilter(EqOperator, SubQuery(List(CurrentNode)), JPNull)
     )
 
     // Trickier Json path expressions
     parse(subscriptFilter, "[?(@.foo == 2)]") should beParsedAs(
-<<<<<<< HEAD
       ComparisonFilter(EqOperator, SubQuery(List(CurrentNode, Field("foo"))), JPLong(Json.fromLong(2)))
-=======
-      ComparisonFilter(EqOperator, SubQuery(List(CurrentNode, Field("foo"))), FilterDirectValue.long(2))
->>>>>>> 3c691df7
     )
     parse(subscriptFilter, "[?(true == @.foo)]") should beParsedAs(
-      ComparisonFilter(EqOperator, FilterDirectValue.True, SubQuery(List(CurrentNode, Field("foo"))))
+      ComparisonFilter(EqOperator, JPTrue, SubQuery(List(CurrentNode, Field("foo"))))
     )
     parse(subscriptFilter, "[?(2 == @['foo'])]") should beParsedAs(
-<<<<<<< HEAD
       ComparisonFilter(EqOperator, JPLong(Json.fromLong(2)), SubQuery(List(CurrentNode, Field("foo"))))
-=======
-      ComparisonFilter(EqOperator, FilterDirectValue.long(2), SubQuery(List(CurrentNode, Field("foo"))))
->>>>>>> 3c691df7
     )
 
     // Allow reference to the root object
@@ -301,32 +299,26 @@
       ComparisonFilter(EqOperator, SubQuery(List(CurrentNode)), SubQuery(List(RootNode, Field("foo"))))
     )
 
-    new Parser().compile("$['points'][?(@['y'] >= 3)].id").get should be(RootNode
-      :: Field("points")
-<<<<<<< HEAD
-      :: ComparisonFilter(GreaterOrEqOperator, SubQuery(List(CurrentNode, Field("y"))), JPLong(Json.fromLong(3)))
-=======
-      :: ComparisonFilter(GreaterOrEqOperator, SubQuery(List(CurrentNode, Field("y"))), FilterDirectValue.long(3))
->>>>>>> 3c691df7
-      :: Field("id") :: Nil)
-
-    new Parser().compile("$.points[?(@['id']=='i4')].x").get should be(RootNode
-      :: Field("points")
-<<<<<<< HEAD
-      :: ComparisonFilter(EqOperator, SubQuery(List(CurrentNode, Field("id"))), JPString(Json.fromString("i4")))
-=======
-      :: ComparisonFilter(EqOperator, SubQuery(List(CurrentNode, Field("id"))), FilterDirectValue.string("i4"))
->>>>>>> 3c691df7
-      :: Field("x") :: Nil)
-
-    new Parser().compile("""$.points[?(@['id']=="i4")].x""").get should be(RootNode
-      :: Field("points")
-<<<<<<< HEAD
-      :: ComparisonFilter(EqOperator, SubQuery(List(CurrentNode, Field("id"))), JPString(Json.fromString("i4")))
-=======
-      :: ComparisonFilter(EqOperator, SubQuery(List(CurrentNode, Field("id"))), FilterDirectValue.string("i4"))
->>>>>>> 3c691df7
-      :: Field("x") :: Nil)
+    new Parser().compile("$['points'][?(@['y'] >= 3)].id").get should be(
+      RootNode
+        :: Field("points")
+        :: ComparisonFilter(GreaterOrEqOperator, SubQuery(List(CurrentNode, Field("y"))), JPLong(Json.fromLong(3)))
+        :: Field("id") :: Nil
+    )
+
+    new Parser().compile("$.points[?(@['id']=='i4')].x").get should be(
+      RootNode
+        :: Field("points")
+        :: ComparisonFilter(EqOperator, SubQuery(List(CurrentNode, Field("id"))), JPString(Json.fromString("i4")))
+        :: Field("x") :: Nil
+    )
+
+    new Parser().compile("""$.points[?(@['id']=="i4")].x""").get should be(
+      RootNode
+        :: Field("points")
+        :: ComparisonFilter(EqOperator, SubQuery(List(CurrentNode, Field("id"))), JPString(Json.fromString("i4")))
+        :: Field("x") :: Nil
+    )
   }
 
   it should "work with some predefined boolean operators" in {
@@ -374,11 +366,7 @@
       BooleanFilter(
         OrOperator,
         HasFilter(SubQuery(List(CurrentNode, Field("foo")))),
-<<<<<<< HEAD
         ComparisonFilter(LessOrEqOperator, SubQuery(List(CurrentNode, Field("bar"))), JPLong(Json.fromLong(2)))
-=======
-        ComparisonFilter(LessOrEqOperator, SubQuery(List(CurrentNode, Field("bar"))), FilterDirectValue.long(2))
->>>>>>> 3c691df7
       )
     )
   }
@@ -389,16 +377,18 @@
   class SuccessBeMatcher[+T <: AstToken](expected: T) extends Matcher[Parser.ParseResult[AstToken]] {
     def apply(left: Parser.ParseResult[AstToken]): MatchResult = {
       left match {
-        case Parser.Success(res, _) => MatchResult(
-          expected == res,
-          s"$res is not equal to expected value $expected",
-          s"$res is equal to $expected but it shouldn't be"
-        )
-        case Parser.NoSuccess(msg, _) => MatchResult(
-          matches = false,
-          s"parsing issue, $msg",
-          s"parsing issue, $msg"
-        )
+        case Parser.Success(res, _) =>
+          MatchResult(
+            expected == res,
+            s"$res is not equal to expected value $expected",
+            s"$res is equal to $expected but it shouldn't be"
+          )
+        case Parser.NoSuccess(msg, _) =>
+          MatchResult(
+            matches = false,
+            s"parsing issue, $msg",
+            s"parsing issue, $msg"
+          )
       }
     }
   }
